// Utilities and shared data

import type { BigIntStatsFs, StatsFs } from 'node:fs';
import { InMemory } from '../backends/memory.js';
import { Errno, ErrnoError } from '../error.js';
import type { File } from '../file.js';
import type { FileSystem } from '../filesystem.js';
import { normalizePath } from '../utils.js';
import { resolve, type AbsolutePath } from './path.js';
import { size_max } from './constants.js';
<<<<<<< HEAD
import type { V_Context } from '../context.js';
=======
import { paths as pathCache } from './cache.js';
>>>>>>> b3ef0058

// descriptors
export const fdMap: Map<number, File> = new Map();
let nextFd = 100;
export function file2fd(file: File): number {
	const fd = nextFd++;
	fdMap.set(fd, file);
	return fd;
}
export function fd2file(fd: number): File {
	if (!fdMap.has(fd)) {
		throw new ErrnoError(Errno.EBADF);
	}
	return fdMap.get(fd)!;
}

export type MountObject = Record<AbsolutePath, FileSystem>;

/**
 * The map of mount points
 * @internal
 */
export const mounts: Map<string, FileSystem> = new Map();

// Set a default root.
mount('/', InMemory.create({ name: 'root' }));

/**
 * Mounts the file system at `mountPoint`.
 */
export function mount(mountPoint: string, fs: FileSystem): void {
	if (mountPoint[0] !== '/') {
		mountPoint = '/' + mountPoint;
	}
	mountPoint = resolve(mountPoint);
	if (mounts.has(mountPoint)) {
		throw new ErrnoError(Errno.EINVAL, 'Mount point ' + mountPoint + ' is already in use.');
	}
	mounts.set(mountPoint, fs);
	pathCache.clear();
}

/**
 * Unmounts the file system at `mountPoint`.
 */
export function umount(mountPoint: string): void {
	if (mountPoint[0] !== '/') {
		mountPoint = '/' + mountPoint;
	}
	mountPoint = resolve(mountPoint);
	if (!mounts.has(mountPoint)) {
		throw new ErrnoError(Errno.EINVAL, 'Mount point ' + mountPoint + ' is already unmounted.');
	}
	mounts.delete(mountPoint);
	pathCache.clear();
}

/**
 * Gets the internal `FileSystem` for the path, then returns it along with the path relative to the FS' root
 */
export function resolveMount(path: string, ctx: V_Context): { fs: FileSystem; path: string; mountPoint: string } {
	const root = typeof ctx == 'object' && typeof ctx.root == 'string' ? ctx.root : '/';
	path = normalizePath(root + path);
	const sortedMounts = [...mounts].sort((a, b) => (a[0].length > b[0].length ? -1 : 1)); // descending order of the string length
	for (const [mountPoint, fs] of sortedMounts) {
		// We know path is normalized, so it would be a substring of the mount point.
		if (mountPoint.length <= path.length && path.startsWith(mountPoint)) {
			path = path.slice(mountPoint.length > 1 ? mountPoint.length : 0); // Resolve the path relative to the mount point
			if (path === '') {
				path = root;
			}
			return { fs, path, mountPoint };
		}
	}

	throw new ErrnoError(Errno.EIO, 'ZenFS not initialized with a file system');
}

/**
 * Wait for all file systems to be ready and synced.
 * May be removed at some point.
 * @experimental @internal
 */
export async function _synced(): Promise<void> {
	await Promise.all([...mounts.values()].map(m => m.ready()));
	return;
}

/**
 * Reverse maps the paths in text from the mounted FileSystem to the global path
 * @hidden
 */
export function fixPaths(text: string, paths: Record<string, string>): string {
	for (const [from, to] of Object.entries(paths)) {
		text = text?.replaceAll(from, to);
	}
	return text;
}

/**
 * Fix paths in error stacks
 * @hidden
 */
export function fixError<E extends ErrnoError>(e: E, paths: Record<string, string>): E {
	if (typeof e.stack == 'string') {
		e.stack = fixPaths(e.stack, paths);
	}
	try {
		e.message = fixPaths(e.message, paths);
	} catch {
		// `message` is read only
	}
	return e;
}

/**
 * @deprecated
 */
export function mountObject(mounts: MountObject): void {
	if ('/' in mounts) {
		umount('/');
	}
	for (const [point, fs] of Object.entries(mounts)) {
		mount(point, fs);
	}
}

/**
 * @hidden
 */
export function _statfs<const T extends boolean>(fs: FileSystem, bigint?: T): T extends true ? BigIntStatsFs : StatsFs {
	const md = fs.metadata();
	const bs = md.blockSize || 4096;

	return {
		type: (bigint ? BigInt : Number)(md.type),
		bsize: (bigint ? BigInt : Number)(bs),
		ffree: (bigint ? BigInt : Number)(md.freeNodes || size_max),
		files: (bigint ? BigInt : Number)(md.totalNodes || size_max),
		bavail: (bigint ? BigInt : Number)(md.freeSpace / bs),
		bfree: (bigint ? BigInt : Number)(md.freeSpace / bs),
		blocks: (bigint ? BigInt : Number)(md.totalSpace / bs),
	} as T extends true ? BigIntStatsFs : StatsFs;
}

/**
 * Options used for caching, among other things.
 * @internal *UNSTABLE*
 */
export interface InternalOptions {
	/**
	 * If true, then this readdir was called from another function.
	 * In this case, don't clear the cache when done.
	 * @internal *UNSTABLE*
	 */
	_isIndirect?: boolean;
}

export interface ReaddirOptions extends InternalOptions {
	withFileTypes?: boolean;
	recursive?: boolean;
}<|MERGE_RESOLUTION|>--- conflicted
+++ resolved
@@ -8,11 +8,8 @@
 import { normalizePath } from '../utils.js';
 import { resolve, type AbsolutePath } from './path.js';
 import { size_max } from './constants.js';
-<<<<<<< HEAD
 import type { V_Context } from '../context.js';
-=======
 import { paths as pathCache } from './cache.js';
->>>>>>> b3ef0058
 
 // descriptors
 export const fdMap: Map<number, File> = new Map();
